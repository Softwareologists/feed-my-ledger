--- conflicted
+++ resolved
@@ -142,7 +142,7 @@
    ```bash
    $ touch config.toml
    ```
-<<<<<<< HEAD
+
 2. Determine your spreadsheet ID. Open the sheet in your browser and copy the
    portion of the URL between `/d/` and `/edit`, for example
    `https://docs.google.com/spreadsheets/d/<ID>/edit`.
@@ -153,15 +153,6 @@
    spreadsheet_id = "<ID>"
    ```
 4. Save the file. The CLI reads this configuration on startup.
-=======
-2. Add the following contents, replacing the placeholder values:
-   ```toml
-   [google_sheets]
-   credentials_path = "path_to_credentials.json"
-   spreadsheet_id = "your_spreadsheet_id"
-   ```
-3. Save the file. The CLI reads this configuration on startup.
->>>>>>> 81a46380
 
 # 🧪 Running Tests
 ```bash
