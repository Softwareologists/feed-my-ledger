use std::fs;
use std::path::{Path, PathBuf};

use chrono::Utc;
use clap::{Args, Parser, Subcommand};
use feed_my_ledger::cloud_adapters::{
    CloudSpreadsheetService, FileAdapter, RetryingService, google_sheets4::GoogleSheets4Adapter,
};
use feed_my_ledger::core::{
    Account, Budget, BudgetBook, Ledger, Period, Posting, PriceDatabase, Query, Record,
    utils::generate_signature, verify_sheet,
};
use feed_my_ledger::import;
use feed_my_ledger::import::dedup::filter_new_records;
use serde::{Deserialize, Serialize};
use std::collections::HashMap;
use std::str::FromStr;
use std::time::Duration;
use tracing::{debug, info};
use uuid::Uuid;
use yup_oauth2::{self, InstalledFlowAuthenticator, InstalledFlowReturnMethod};

#[derive(Serialize, Deserialize, Default)]
struct GoogleSheetsConfig {
    credentials_path: String,
    spreadsheet_id: Option<String>,
    sheet_name: Option<String>,
}

#[derive(Serialize, Deserialize, Default)]
struct BudgetConfig {
    account: String,
    amount: f64,
    currency: String,
    period: String,
}

#[derive(Serialize, Deserialize, Default)]
struct ScheduleConfig {
    cron: String,
    description: String,
    debit: String,
    credit: String,
    amount: f64,
    currency: String,
}

#[derive(Serialize, Deserialize, Default)]
struct Config {
    /// The unique, non-empty name of this ledger instance (required).
    name: String,
    /// Optional password for row signature generation (never logged).
    password: Option<String>,
    google_sheets: GoogleSheetsConfig,
    #[serde(default)]
    budgets: Vec<BudgetConfig>,
    #[serde(default)]
    schedules: Vec<ScheduleConfig>,
}

#[derive(Args, Debug, Default)]
struct CsvMapArgs {
    #[arg(long, help = "Column name for the description field")]
    map_description: Option<String>,
    #[arg(long, help = "Column name for the debit account field")]
    map_debit: Option<String>,
    #[arg(long, help = "Column name for the credit account field")]
    map_credit: Option<String>,
    #[arg(long, help = "Column name for the amount field")]
    map_amount: Option<String>,
    #[arg(long, help = "Column name for the currency field")]
    map_currency: Option<String>,
}

#[derive(Deserialize)]
struct CliPosting {
    debit: String,
    credit: String,
    amount: f64,
}

impl CsvMapArgs {
    fn into_mapping(self) -> Option<import::csv::CsvMapping> {
        if self.map_description.is_none()
            && self.map_debit.is_none()
            && self.map_credit.is_none()
            && self.map_amount.is_none()
            && self.map_currency.is_none()
        {
            return None;
        }
        Some(import::csv::CsvMapping {
            description: self
                .map_description
                .unwrap_or_else(|| "description".to_string()),
            debit_account: self
                .map_debit
                .unwrap_or_else(|| "debit_account".to_string()),
            credit_account: self
                .map_credit
                .unwrap_or_else(|| "credit_account".to_string()),
            amount: self.map_amount.unwrap_or_else(|| "amount".to_string()),
            currency: self.map_currency.unwrap_or_else(|| "currency".to_string()),
        })
    }
}

#[derive(Parser, Debug)]
#[command(name = "ledger", about = "Interact with a cloud ledger")]
struct Cli {
    /// Directory for local CSV storage. When set, the CLI uses FileAdapter
    /// instead of a cloud service.
    #[arg(long)]
    local_dir: Option<PathBuf>,
    #[command(subcommand)]
    command: Commands,
}

#[derive(Subcommand, Debug)]
enum BudgetCommands {
    Add {
        #[arg(long)]
        account: String,
        #[arg(long)]
        amount: f64,
        #[arg(long)]
        currency: String,
        #[arg(long, default_value = "monthly")]
        period: String,
    },
    Report {
        #[arg(long)]
        account: String,
        #[arg(long)]
        year: i32,
        #[arg(long)]
        month: Option<u32>,
    },
}

#[derive(Subcommand, Debug)]
enum ScheduleCommands {
    Add {
        #[arg(long)]
        cron: String,
        #[arg(long)]
        description: String,
        #[arg(long)]
        debit: String,
        #[arg(long)]
        credit: String,
        #[arg(long)]
        amount: f64,
        #[arg(long)]
        currency: String,
    },
}

#[derive(Subcommand, Debug)]
enum Commands {
    #[command(subcommand)]
    Budget(BudgetCommands),
    #[command(subcommand)]
    Schedule(ScheduleCommands),
    /// Perform OAuth login and store credentials
    Login,
    /// Add a new record to the ledger
    Add {
        #[arg(long)]
        description: String,
        #[arg(long)]
        debit: String,
        #[arg(long)]
        credit: String,
        #[arg(long)]
        amount: f64,
        #[arg(long)]
        currency: String,
        #[arg(long, help = "JSON array of additional postings")]
        splits: Option<String>,
    },
    /// List all rows in the active sheet
    List,
    /// Display a register of records
    Register {
        #[arg(long)]
        query: Option<String>,
    },
    /// Apply an adjustment referencing an existing record
    Adjust {
        #[arg(long)]
        id: String,
        #[arg(long)]
        description: String,
        #[arg(long)]
        debit: String,
        #[arg(long)]
        credit: String,
        #[arg(long)]
        amount: f64,
        #[arg(long)]
        currency: String,
    },
    /// Share the sheet with another user
    Share {
        #[arg(long)]
        email: String,
        #[arg(long, default_value = "read")]
        permission: String,
    },
    /// Import transactions from a file
    Import {
        #[arg(long)]
        file: PathBuf,
        #[arg(long)]
        format: Option<String>,
        #[arg(long)]
        currency: Option<String>,
        #[arg(long)]
        date_format: Option<String>,
        #[command(flatten)]
        mapping: CsvMapArgs,
    },
    /// Export ledger data to a file
    Export {
        #[arg(long)]
        file: PathBuf,
        #[arg(long)]
        format: Option<String>,
    },
    #[cfg(feature = "bank-api")]
    /// Download and import OFX data from a URL
    Download {
        #[arg(long)]
        url: String,
    },
    /// Display the balance for an account
    Balance {
        #[arg(long)]
        account: String,
        #[arg(long)]
        query: Option<String>,
    },
    /// Import price data from a CSV file
    ImportPrices {
        #[arg(long)]
        file: PathBuf,
    },
    /// List loaded prices
    ListPrices,
    /// Switch active sheet using a link or ID
    Switch {
        #[arg(long)]
        link: String,
    },
    /// Reconcile ledger records with a statement file
    Reconcile {
        #[arg(long)]
        file: PathBuf,
        #[arg(long)]
        format: Option<String>,
    },
    /// Execute a Rhai script against the current ledger
    RunScript {
        #[arg(long)]
        file: PathBuf,
    },
    /// Verify stored rows against their hashes
    Verify,
}

#[derive(Debug)]
enum CliError {
    MissingConfig,
    InvalidConfig(String),
    MissingCredentials,
}

impl std::fmt::Display for CliError {
    fn fmt(&self, f: &mut std::fmt::Formatter<'_>) -> std::fmt::Result {
        match self {
            CliError::MissingConfig => write!(f, "config.toml file not found"),
            CliError::InvalidConfig(msg) => write!(f, "invalid configuration: {msg}"),
            CliError::MissingCredentials => write!(f, "credentials json file was not found"),
        }
    }
}

impl std::error::Error for CliError {}

fn load_config(path: &PathBuf) -> Result<Config, CliError> {
    let data = fs::read_to_string(path).map_err(|_| CliError::MissingConfig)?;
    let cfg: Config = toml::from_str(&data).map_err(|e| CliError::InvalidConfig(e.to_string()))?;
    // Validate 'name' field: must be present and non-empty
    if cfg.name.trim().is_empty() {
        return Err(CliError::InvalidConfig(
            "'name' field is missing or empty in config.toml".to_string(),
        ));
    }
    // Optionally: enforce uniqueness of 'name' if multiple ledgers are supported (not implemented here)
    if cfg.google_sheets.credentials_path.is_empty() {
        return Err(CliError::InvalidConfig(
            "google_sheets.credentials_path is missing".to_string(),
        ));
    }
    // Never log or expose the password field
    Ok(cfg)
}

fn save_config(path: &PathBuf, cfg: &Config) {
    if let Ok(data) = toml::to_string(cfg) {
        let _ = fs::write(path, data);
    }
}

fn parse_sheet_id(input: &str) -> String {
    if let Some(start) = input.find("/d/") {
        let rest = &input[start + 3..];
        let end = rest.find('/').unwrap_or(rest.len());
        rest[..end].to_string()
    } else {
        input.to_string()
    }
}

fn record_from_row(row: &[String]) -> Option<Record> {
    if row.len() < 10 || row.first().map(|s| s.as_str()) == Some("status") {
        return None;
    }

    let amount = row[5].parse::<f64>().ok()?;
    let splits_col = if row.len() > 10 { &row[10] } else { "" };
    let tx_desc = if row.len() > 11 { &row[11] } else { "" };
    let tx_date_str = if row.len() > 12 { &row[12] } else { "" };
    Some(Record {
        id: Uuid::nil(),
        timestamp: Utc::now(),
        description: row[2].clone(),
        debit_account: row[3].parse().ok()?,
        credit_account: row[4].parse().ok()?,
        amount,
        currency: row[6].clone(),
        reference_id: if row[7].is_empty() {
            None
        } else {
            Uuid::parse_str(&row[7]).ok()
        },
        external_reference: if row[8].is_empty() {
            None
        } else {
            Some(row[8].clone())
        },
        tags: if row[9].is_empty() {
            Vec::new()
        } else {
            row[9].split(',').map(|s| s.to_string()).collect()
        },
        transaction_description: if tx_desc.is_empty() {
            None
        } else {
            Some(tx_desc.to_string())
        },
        transaction_date: if tx_date_str.is_empty() {
            None
        } else {
            chrono::NaiveDate::parse_from_str(tx_date_str, "%Y-%m-%d").ok()
        },
        cleared: false,
        splits: if !splits_col.is_empty() {
            serde_json::from_str(splits_col).ok()?
        } else {
            Vec::new()
        },
    })
}

fn status_from_row(row: &[String]) -> Option<(Uuid, bool)> {
    if row.len() >= 3 && row.first().map(|s| s.as_str()) == Some("status") {
        let id = Uuid::parse_str(&row[1]).ok()?;
        let cleared = row[2].parse::<bool>().ok()?;
        Some((id, cleared))
    } else {
        None
    }
}

async fn adapter_from_config(
    cfg: &GoogleSheetsConfig,
) -> Result<GoogleSheets4Adapter, Box<dyn std::error::Error>> {
    if !std::path::Path::new(&cfg.credentials_path).exists() {
        return Err(Box::new(CliError::MissingCredentials));
    }
    let secret = yup_oauth2::read_application_secret(&cfg.credentials_path)
        .await
        .map_err(|e| {
            Box::new(std::io::Error::other(e.to_string())) as Box<dyn std::error::Error>
        })?;
    let auth = InstalledFlowAuthenticator::builder(secret, InstalledFlowReturnMethod::Interactive)
        .persist_tokens_to_disk("tokens.json")
        .build()
        .await?;

    let adapter = match &cfg.sheet_name {
        Some(name) => GoogleSheets4Adapter::with_sheet_name(auth, name.clone()),
        None => GoogleSheets4Adapter::new(auth),
    };
    Ok(adapter)
}

#[allow(clippy::too_many_arguments)]
fn import_with_progress(
    adapter: &mut dyn CloudSpreadsheetService,
    sheet_id: &str,
    file: &Path,
    format: Option<String>,
    mapping: CsvMapArgs,
    currency: Option<String>,
    signature: &str,
    date_format: Option<String>,
) -> Result<(), Box<dyn std::error::Error>> {
    let fmt = format
        .or_else(|| {
            file.extension()
                .and_then(|s| s.to_str())
                .map(|s| s.to_string())
        })
        .ok_or_else(|| "could not determine file format".to_string())?;
    let mapping = mapping.into_mapping();
<<<<<<< HEAD
    let date_fmt = date_format.as_deref();
=======
>>>>>>> 3ab36d6f
    let records = match fmt.to_lowercase().as_str() {
        "csv" => {
            if let Some(cur) = currency.as_deref() {
                if let Some(ref map) = mapping {
                    import::csv::parse_with_mapping_and_currency(file, map, cur)
                } else {
                    import::csv::parse_with_currency(file, cur)
                }
            } else if let Some(ref map) = mapping {
                import::csv::parse_with_mapping(file, map)
            } else {
                import::csv::parse(file)
            }
        }
<<<<<<< HEAD
        "qif" => {
            let mut recs = if let Some(fmt) = date_fmt {
                import::qif::parse_with_date_format(file, fmt)?
            } else {
                import::qif::parse(file)?
            };
            if let Some(cur) = currency.as_deref() {
                for rec in &mut recs {
                    rec.currency = cur.to_string();
                }
            }
            Ok(recs)
        }
        "ofx" => {
            let mut recs = if let Some(fmt) = date_fmt {
                import::ofx::parse_with_date_format(file, fmt)?
            } else {
                import::ofx::parse(file)?
            };
            if let Some(cur) = currency.as_deref() {
                for rec in &mut recs {
                    rec.currency = cur.to_string();
                }
            }
            Ok(recs)
        }
=======
        "qif" => match currency.as_deref() {
            Some(cur) => import::qif::parse_with_currency(file, cur),
            None => import::qif::parse(file),
        },
        "ofx" => match currency.as_deref() {
            Some(cur) => import::ofx::parse_with_currency(file, cur),
            None => import::ofx::parse(file),
        },
>>>>>>> 3ab36d6f
        "ledger" => match currency.as_deref() {
            Some(cur) => import::ledger::parse_with_currency(file, cur),
            None => import::ledger::parse(file),
        },
        "json" => match currency.as_deref() {
            Some(cur) => import::json::parse_with_currency(file, cur),
            None => import::json::parse(file),
        },
        other => return Err(format!("unsupported format: {other}").into()),
    }?;

    let rows = filter_new_records(adapter, sheet_id, records, signature)?;
    let pb = indicatif::ProgressBar::new(rows.len() as u64);
    for row in rows {
        adapter.append_row(sheet_id, row)?;
        pb.inc(1);
    }
    pb.finish_with_message("done");

    Ok(())
}

fn main() -> Result<(), Box<dyn std::error::Error>> {
    tracing_subscriber::fmt()
        .with_env_filter(tracing_subscriber::EnvFilter::from_default_env())
        .with_writer(std::io::stdout)
        .init();
    info!("Starting feed-my-ledger");
    let rt = tokio::runtime::Runtime::new()?;
    let cli = Cli::parse();
    debug!(?cli, "Parsed CLI arguments");
    let Cli { local_dir, command } = cli;
    let config_path = PathBuf::from("config.toml");
    let mut cfg =
        load_config(&config_path).map_err(|e| Box::new(e) as Box<dyn std::error::Error>)?;
    let signature = generate_signature(&cfg.name, cfg.password.as_deref())
        .map_err(|e| Box::new(CliError::InvalidConfig(e)) as Box<dyn std::error::Error>)?;

    if matches!(command, Commands::Login) {
        rt.block_on(feed_my_ledger::cloud_adapters::auth::initial_oauth_login(
            &cfg.google_sheets.credentials_path,
            "tokens.json",
        ))?;
        println!("Login successful");
        return Ok(());
    }

    if let Commands::Switch { link } = &command {
        let id = parse_sheet_id(link);
        cfg.google_sheets.spreadsheet_id = Some(id.clone());
        save_config(&config_path, &cfg);
        println!("Active sheet set to {id}");
        return Ok(());
    }

    let mut adapter: Box<dyn CloudSpreadsheetService> = if let Some(dir) = &local_dir {
        std::fs::create_dir_all(dir)?;
        let inner = FileAdapter::new(dir);
        Box::new(RetryingService::new(inner, 3, Duration::from_millis(500)))
    } else {
        let inner = rt.block_on(adapter_from_config(&cfg.google_sheets))?;
        Box::new(RetryingService::new(inner, 3, Duration::from_millis(500)))
    };
    let sheet_id = match &cfg.google_sheets.spreadsheet_id {
        Some(id) => id.clone(),
        None => {
            let id = adapter.create_sheet("ledger")?;
            cfg.google_sheets.spreadsheet_id = Some(id.clone());
            save_config(&config_path, &cfg);
            id
        }
    };

    info!(?command, "Dispatching command");
    match command {
        Commands::Budget(BudgetCommands::Add {
            account,
            amount,
            currency,
            period,
        }) => {
            cfg.budgets.push(BudgetConfig {
                account,
                amount,
                currency,
                period,
            });
            save_config(&config_path, &cfg);
            println!("Budget added");
        }
        Commands::Budget(BudgetCommands::Report {
            account,
            year,
            month,
        }) => {
            let rows = adapter.list_rows(&sheet_id)?;
            let mut ledger = Ledger::default();
            for row in rows {
                if let Some(rec) = record_from_row(&row) {
                    ledger.commit(rec);
                }
            }
            let prices = if Path::new("prices.csv").exists() {
                PriceDatabase::from_csv(Path::new("prices.csv"))?
            } else {
                PriceDatabase::default()
            };
            let mut book = BudgetBook::default();
            for b in &cfg.budgets {
                book.add(
                    Budget {
                        account: b.account.parse()?,
                        amount: b.amount,
                        currency: b.currency.clone(),
                        period: if b.period.to_lowercase() == "yearly" {
                            Period::Yearly
                        } else {
                            Period::Monthly
                        },
                    },
                    Some(year),
                    month,
                );
            }
            let acc: Account = account.parse()?;
            let diff = if let Some(m) = month {
                book.compare_month(&ledger, &prices, &acc, year, m)
            } else {
                book.compare_year(&ledger, &prices, &acc, year)
            };
            if let Some(d) = diff {
                println!("{d}");
            }
        }
        Commands::Schedule(ScheduleCommands::Add {
            cron,
            description,
            debit,
            credit,
            amount,
            currency,
        }) => {
            cfg.schedules.push(ScheduleConfig {
                cron,
                description,
                debit,
                credit,
                amount,
                currency,
            });
            save_config(&config_path, &cfg);
            println!("Schedule added");
        }
        Commands::Add {
            description,
            debit,
            credit,
            amount,
            currency,
            splits,
        } => {
            let mut postings = vec![Posting {
                debit_account: debit.parse()?,
                credit_account: credit.parse()?,
                amount,
            }];
            if let Some(data) = splits {
                let extra: Vec<CliPosting> = serde_json::from_str(&data)?;
                for p in extra {
                    postings.push(Posting {
                        debit_account: p.debit.parse()?,
                        credit_account: p.credit.parse()?,
                        amount: p.amount,
                    });
                }
            }
            let record = Record::new_split(description, postings, currency, None, None, vec![])?;
            adapter.append_row(&sheet_id, record.to_row_hashed(&signature))?;
        }
        Commands::List => {
            let rows = adapter.list_rows(&sheet_id)?;
            for row in rows {
                println!("{}", row.join(" | "));
            }
        }
        Commands::Register { query } => {
            let rows = adapter.list_rows(&sheet_id)?;
            let mut ledger = Ledger::default();
            for row in rows {
                if let Some(rec) = record_from_row(&row) {
                    ledger.commit(rec);
                }
            }
            let q = match query {
                Some(expr) => Query::from_str(&expr)?,
                None => Query::default(),
            };
            for rec in q.filter(&ledger) {
                println!(
                    "{} | {} | {} | {} | {}",
                    rec.timestamp.to_rfc3339(),
                    rec.debit_account,
                    rec.credit_account,
                    rec.amount,
                    rec.description
                );
            }
        }
        Commands::Adjust {
            id,
            description,
            debit,
            credit,
            amount,
            currency,
        } => {
            let reference = uuid::Uuid::parse_str(&id)?;
            let mut record = Record::new(
                description,
                debit.parse()?,
                credit.parse()?,
                amount,
                currency,
                None,
                None,
                vec![],
            )?;
            record.reference_id = Some(reference);
            adapter.append_row(&sheet_id, record.to_row_hashed(&signature))?;
        }
        Commands::Share { email, .. } => {
            adapter
                .share_sheet(&sheet_id, &email)
                .map_err(|e| format!("{e}"))?;
            println!("Shared with {email}");
        }
        Commands::Import {
            file,
            format,
            currency,
            date_format,
            mapping,
        } => {
            import_with_progress(
                &mut *adapter,
                &sheet_id,
                &file,
                format,
                mapping,
                currency,
                &signature,
                date_format,
            )?;
        }
        Commands::Export { file, format } => {
            let rows = adapter.list_rows(&sheet_id)?;
            let mut records = Vec::new();
            for row in rows {
                if let Some(rec) = record_from_row(&row) {
                    records.push(rec);
                }
            }
            let fmt = format
                .or_else(|| {
                    file.extension()
                        .and_then(|s| s.to_str())
                        .map(|s| s.to_string())
                })
                .ok_or_else(|| "could not determine file format".to_string())?;
            match fmt.to_lowercase().as_str() {
                "csv" => import::csv::export(&file, &records)?,
                "ledger" => import::ledger::export(&file, &records)?,
                "json" => import::json::export(&file, &records)?,
                other => return Err(format!("unsupported format: {other}").into()),
            }
        }
        #[cfg(feature = "bank-api")]
        Commands::Download { url } => {
            let records = rt.block_on(import::ofx::download(&url))?;
            for rec in records {
                adapter.append_row(&sheet_id, rec.to_row_hashed(&signature))?;
            }
        }
        Commands::Balance { account, query } => {
            let rows = adapter.list_rows(&sheet_id)?;
            let mut ledger = Ledger::default();
            for row in rows {
                if let Some(rec) = record_from_row(&row) {
                    ledger.commit(rec);
                }
            }
            let mut q = match query {
                Some(expr) => Query::from_str(&expr)?,
                None => Query::default(),
            };
            q.accounts.push(account.clone());
            let account_parsed: Account = account.parse()?;
            let mut balance = 0.0;
            for rec in q.filter(&ledger) {
                if rec.debit_account.starts_with(&account_parsed) {
                    balance += rec.amount;
                }
                if rec.credit_account.starts_with(&account_parsed) {
                    balance -= rec.amount;
                }
            }
            println!("{balance}");
        }
        Commands::ImportPrices { file } => {
            let db = PriceDatabase::from_csv(&file)?;
            db.to_csv(Path::new("prices.csv"))?;
            println!("Imported {} prices", db.all_rates().len());
        }
        Commands::ListPrices => {
            let path = Path::new("prices.csv");
            if path.exists() {
                let db = PriceDatabase::from_csv(path)?;
                for (date, from, to, rate) in db.all_rates() {
                    println!("{date} {from}->{to} {rate}");
                }
            }
        }
        Commands::Reconcile { file, format } => {
            let fmt = format
                .or_else(|| {
                    file.extension()
                        .and_then(|s| s.to_str())
                        .map(|s| s.to_string())
                })
                .ok_or_else(|| "could not determine file format".to_string())?;
            let statements = match fmt.to_lowercase().as_str() {
                "csv" => import::csv::parse(&file),
                "qif" => import::qif::parse(&file),
                "ofx" => import::ofx::parse(&file),
                "ledger" => import::ledger::parse(&file),
                "json" => import::json::parse(&file),
                other => return Err(format!("unsupported format: {other}").into()),
            }?;
            let rows = adapter.list_rows(&sheet_id)?;
            let mut ledger = Ledger::default();
            let mut statuses: HashMap<Uuid, bool> = HashMap::new();
            for row in rows {
                if let Some(rec) = record_from_row(&row) {
                    ledger.commit(rec);
                } else if let Some((id, cleared)) = status_from_row(&row) {
                    statuses.insert(id, cleared);
                }
            }
            for rec in ledger.records() {
                let mut matched = false;
                for stmt in &statements {
                    if stmt.description == rec.description
                        && (stmt.amount - rec.amount).abs() < f64::EPSILON
                    {
                        matched = true;
                        break;
                    }
                }
                if statuses.get(&rec.id).copied() != Some(matched) {
                    adapter.append_row(
                        &sheet_id,
                        vec!["status".into(), rec.id.to_string(), matched.to_string()],
                    )?;
                }
            }
        }
        Commands::RunScript { file } => {
            let rows = adapter.list_rows(&sheet_id)?;
            let mut ledger = Ledger::default();
            for row in rows {
                if let Some(rec) = record_from_row(&row) {
                    ledger.commit(rec);
                }
            }
            let script = std::fs::read_to_string(file)?;
            let result = feed_my_ledger::script::run_script(&script, &ledger)?;
            println!("{result}");
        }
        Commands::Verify => {
            let mismatched = verify_sheet(&*adapter, &sheet_id, &signature)?;
            if mismatched.is_empty() {
                println!("All rows verified");
            } else {
                println!("Tampered rows: {mismatched:?}");
                return Err("tampering detected".into());
            }
        }
        Commands::Switch { .. } | Commands::Login => unreachable!(),
    }

    Ok(())
}

#[cfg(test)]
mod tests {
    use super::CsvMapArgs;

    #[test]
    fn mapping_conversion_none() {
        let args = CsvMapArgs::default();
        assert!(args.into_mapping().is_none());
    }

    #[test]
    fn mapping_conversion_values() {
        let args = CsvMapArgs {
            map_description: Some("desc".into()),
            map_debit: Some("debit".into()),
            map_credit: Some("credit".into()),
            map_amount: Some("amount".into()),
            map_currency: Some("curr".into()),
        };
        let mapping = args.into_mapping().unwrap();
        assert_eq!(mapping.description, "desc");
        assert_eq!(mapping.debit_account, "debit");
        assert_eq!(mapping.credit_account, "credit");
        assert_eq!(mapping.amount, "amount");
        assert_eq!(mapping.currency, "curr");
    }
}<|MERGE_RESOLUTION|>--- conflicted
+++ resolved
@@ -426,10 +426,8 @@
         })
         .ok_or_else(|| "could not determine file format".to_string())?;
     let mapping = mapping.into_mapping();
-<<<<<<< HEAD
     let date_fmt = date_format.as_deref();
-=======
->>>>>>> 3ab36d6f
+
     let records = match fmt.to_lowercase().as_str() {
         "csv" => {
             if let Some(cur) = currency.as_deref() {
@@ -444,7 +442,7 @@
                 import::csv::parse(file)
             }
         }
-<<<<<<< HEAD
+
         "qif" => {
             let mut recs = if let Some(fmt) = date_fmt {
                 import::qif::parse_with_date_format(file, fmt)?
@@ -471,16 +469,7 @@
             }
             Ok(recs)
         }
-=======
-        "qif" => match currency.as_deref() {
-            Some(cur) => import::qif::parse_with_currency(file, cur),
-            None => import::qif::parse(file),
-        },
-        "ofx" => match currency.as_deref() {
-            Some(cur) => import::ofx::parse_with_currency(file, cur),
-            None => import::ofx::parse(file),
-        },
->>>>>>> 3ab36d6f
+
         "ledger" => match currency.as_deref() {
             Some(cur) => import::ledger::parse_with_currency(file, cur),
             None => import::ledger::parse(file),
