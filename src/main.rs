use std::fs;
use std::path::{Path, PathBuf};

use chrono::Utc;
use clap::{Args, Parser, Subcommand};
use feed_my_ledger::cloud_adapters::{
    CloudSpreadsheetService, FileAdapter, RetryingService, google_sheets4::GoogleSheets4Adapter,
};
use feed_my_ledger::core::{
    Account, Budget, BudgetBook, Ledger, Period, Posting, PriceDatabase, Query, Record,
    utils::generate_signature, verify_sheet,
};
use feed_my_ledger::import;
use feed_my_ledger::import::dedup::filter_new_records;
use serde::{Deserialize, Serialize};
use std::collections::HashMap;
use std::str::FromStr;
use std::time::Duration;
use tracing::{debug, info};
use uuid::Uuid;
use yup_oauth2::{self, InstalledFlowAuthenticator, InstalledFlowReturnMethod};

#[derive(Serialize, Deserialize, Default)]
struct GoogleSheetsConfig {
    credentials_path: String,
    spreadsheet_id: Option<String>,
    sheet_name: Option<String>,
}

#[derive(Serialize, Deserialize, Default)]
struct BudgetConfig {
    account: String,
    amount: f64,
    currency: String,
    period: String,
}

#[derive(Serialize, Deserialize, Default)]
struct ScheduleConfig {
    cron: String,
    description: String,
    debit: String,
    credit: String,
    amount: f64,
    currency: String,
}

#[derive(Serialize, Deserialize, Default)]
struct Config {
    /// The unique, non-empty name of this ledger instance (required).
    name: String,
    /// Optional password for row signature generation (never logged).
    password: Option<String>,
    google_sheets: GoogleSheetsConfig,
    #[serde(default)]
    budgets: Vec<BudgetConfig>,
    #[serde(default)]
    schedules: Vec<ScheduleConfig>,
}

#[derive(Args, Debug, Default)]
struct CsvMapArgs {
    #[arg(long, help = "Column name for the description field")]
    map_description: Option<String>,
    #[arg(long, help = "Column name for the debit account field")]
    map_debit: Option<String>,
    #[arg(long, help = "Column name for the credit account field")]
    map_credit: Option<String>,
    #[arg(long, help = "Column name for the amount field")]
    map_amount: Option<String>,
    #[arg(long, help = "Column name for the currency field")]
    map_currency: Option<String>,
}

#[derive(Deserialize)]
struct CliPosting {
    debit: String,
    credit: String,
    amount: f64,
}

impl CsvMapArgs {
    fn into_mapping(self) -> Option<import::csv::CsvMapping> {
        if self.map_description.is_none()
            && self.map_debit.is_none()
            && self.map_credit.is_none()
            && self.map_amount.is_none()
            && self.map_currency.is_none()
        {
            return None;
        }
        Some(import::csv::CsvMapping {
            description: self
                .map_description
                .unwrap_or_else(|| "description".to_string()),
            debit_account: self
                .map_debit
                .unwrap_or_else(|| "debit_account".to_string()),
            credit_account: self
                .map_credit
                .unwrap_or_else(|| "credit_account".to_string()),
            amount: self.map_amount.unwrap_or_else(|| "amount".to_string()),
            currency: self.map_currency.unwrap_or_else(|| "currency".to_string()),
        })
    }
}

#[derive(Parser, Debug)]
#[command(name = "ledger", about = "Interact with a cloud ledger")]
struct Cli {
    /// Directory for local CSV storage. When set, the CLI uses FileAdapter
    /// instead of a cloud service.
    #[arg(long)]
    local_dir: Option<PathBuf>,
    #[command(subcommand)]
    command: Commands,
}

#[derive(Subcommand, Debug)]
enum BudgetCommands {
    Add {
        #[arg(long)]
        account: String,
        #[arg(long)]
        amount: f64,
        #[arg(long)]
        currency: String,
        #[arg(long, default_value = "monthly")]
        period: String,
    },
    Report {
        #[arg(long)]
        account: String,
        #[arg(long)]
        year: i32,
        #[arg(long)]
        month: Option<u32>,
    },
}

#[derive(Subcommand, Debug)]
enum ScheduleCommands {
    Add {
        #[arg(long)]
        cron: String,
        #[arg(long)]
        description: String,
        #[arg(long)]
        debit: String,
        #[arg(long)]
        credit: String,
        #[arg(long)]
        amount: f64,
        #[arg(long)]
        currency: String,
    },
}

#[derive(Subcommand, Debug)]
enum Commands {
    #[command(subcommand)]
    Budget(BudgetCommands),
    #[command(subcommand)]
    Schedule(ScheduleCommands),
    /// Perform OAuth login and store credentials
    Login,
    /// Add a new record to the ledger
    Add {
        #[arg(long)]
        description: String,
        #[arg(long)]
        debit: String,
        #[arg(long)]
        credit: String,
        #[arg(long)]
        amount: f64,
        #[arg(long)]
        currency: String,
        #[arg(long, help = "JSON array of additional postings")]
        splits: Option<String>,
    },
    /// List all rows in the active sheet
    List,
    /// Display a register of records
    Register {
        #[arg(long)]
        query: Option<String>,
    },
    /// Apply an adjustment referencing an existing record
    Adjust {
        #[arg(long)]
        id: String,
        #[arg(long)]
        description: String,
        #[arg(long)]
        debit: String,
        #[arg(long)]
        credit: String,
        #[arg(long)]
        amount: f64,
        #[arg(long)]
        currency: String,
    },
    /// Share the sheet with another user
    Share {
        #[arg(long)]
        email: String,
        #[arg(long, default_value = "read")]
        permission: String,
    },
    /// Import transactions from a file
    Import {
        #[arg(long)]
        file: PathBuf,
        #[arg(long)]
        format: Option<String>,
        #[arg(long)]
        currency: Option<String>,
        #[command(flatten)]
        mapping: CsvMapArgs,
    },
    /// Export ledger data to a file
    Export {
        #[arg(long)]
        file: PathBuf,
        #[arg(long)]
        format: Option<String>,
    },
    #[cfg(feature = "bank-api")]
    /// Download and import OFX data from a URL
    Download {
        #[arg(long)]
        url: String,
    },
    /// Display the balance for an account
    Balance {
        #[arg(long)]
        account: String,
        #[arg(long)]
        query: Option<String>,
    },
    /// Import price data from a CSV file
    ImportPrices {
        #[arg(long)]
        file: PathBuf,
    },
    /// List loaded prices
    ListPrices,
    /// Switch active sheet using a link or ID
    Switch {
        #[arg(long)]
        link: String,
    },
    /// Reconcile ledger records with a statement file
    Reconcile {
        #[arg(long)]
        file: PathBuf,
        #[arg(long)]
        format: Option<String>,
    },
    /// Execute a Rhai script against the current ledger
    RunScript {
        #[arg(long)]
        file: PathBuf,
    },
    /// Verify stored rows against their hashes
    Verify,
}

#[derive(Debug)]
enum CliError {
    MissingConfig,
    InvalidConfig(String),
    MissingCredentials,
}

impl std::fmt::Display for CliError {
    fn fmt(&self, f: &mut std::fmt::Formatter<'_>) -> std::fmt::Result {
        match self {
            CliError::MissingConfig => write!(f, "config.toml file not found"),
            CliError::InvalidConfig(msg) => write!(f, "invalid configuration: {msg}"),
            CliError::MissingCredentials => write!(f, "credentials json file was not found"),
        }
    }
}

impl std::error::Error for CliError {}

fn load_config(path: &PathBuf) -> Result<Config, CliError> {
    let data = fs::read_to_string(path).map_err(|_| CliError::MissingConfig)?;
    let cfg: Config = toml::from_str(&data).map_err(|e| CliError::InvalidConfig(e.to_string()))?;
    // Validate 'name' field: must be present and non-empty
    if cfg.name.trim().is_empty() {
        return Err(CliError::InvalidConfig(
            "'name' field is missing or empty in config.toml".to_string(),
        ));
    }
    // Optionally: enforce uniqueness of 'name' if multiple ledgers are supported (not implemented here)
    if cfg.google_sheets.credentials_path.is_empty() {
        return Err(CliError::InvalidConfig(
            "google_sheets.credentials_path is missing".to_string(),
        ));
    }
    // Never log or expose the password field
    Ok(cfg)
}

fn save_config(path: &PathBuf, cfg: &Config) {
    if let Ok(data) = toml::to_string(cfg) {
        let _ = fs::write(path, data);
    }
}

fn parse_sheet_id(input: &str) -> String {
    if let Some(start) = input.find("/d/") {
        let rest = &input[start + 3..];
        let end = rest.find('/').unwrap_or(rest.len());
        rest[..end].to_string()
    } else {
        input.to_string()
    }
}

fn record_from_row(row: &[String]) -> Option<Record> {
    if row.len() < 10 || row.first().map(|s| s.as_str()) == Some("status") {
        return None;
    }

    let amount = row[5].parse::<f64>().ok()?;
    let splits_col = if row.len() > 10 { &row[10] } else { "" };
    let tx_desc = if row.len() > 11 { &row[11] } else { "" };
    let tx_date_str = if row.len() > 12 { &row[12] } else { "" };
    Some(Record {
        id: Uuid::nil(),
        timestamp: Utc::now(),
        description: row[2].clone(),
        debit_account: row[3].parse().ok()?,
        credit_account: row[4].parse().ok()?,
        amount,
        currency: row[6].clone(),
        reference_id: if row[7].is_empty() {
            None
        } else {
            Uuid::parse_str(&row[7]).ok()
        },
        external_reference: if row[8].is_empty() {
            None
        } else {
            Some(row[8].clone())
        },
        tags: if row[9].is_empty() {
            Vec::new()
        } else {
            row[9].split(',').map(|s| s.to_string()).collect()
        },
        transaction_description: if tx_desc.is_empty() {
            None
        } else {
            Some(tx_desc.to_string())
        },
        transaction_date: if tx_date_str.is_empty() {
            None
        } else {
            chrono::NaiveDate::parse_from_str(tx_date_str, "%Y-%m-%d").ok()
        },
        cleared: false,
        splits: if !splits_col.is_empty() {
            serde_json::from_str(splits_col).ok()?
        } else {
            Vec::new()
        },
    })
}

fn status_from_row(row: &[String]) -> Option<(Uuid, bool)> {
    if row.len() >= 3 && row.first().map(|s| s.as_str()) == Some("status") {
        let id = Uuid::parse_str(&row[1]).ok()?;
        let cleared = row[2].parse::<bool>().ok()?;
        Some((id, cleared))
    } else {
        None
    }
}

async fn adapter_from_config(
    cfg: &GoogleSheetsConfig,
) -> Result<GoogleSheets4Adapter, Box<dyn std::error::Error>> {
    if !std::path::Path::new(&cfg.credentials_path).exists() {
        return Err(Box::new(CliError::MissingCredentials));
    }
    let secret = yup_oauth2::read_application_secret(&cfg.credentials_path)
        .await
        .map_err(|e| {
            Box::new(std::io::Error::other(e.to_string())) as Box<dyn std::error::Error>
        })?;
    let auth = InstalledFlowAuthenticator::builder(secret, InstalledFlowReturnMethod::Interactive)
        .persist_tokens_to_disk("tokens.json")
        .build()
        .await?;

    let adapter = match &cfg.sheet_name {
        Some(name) => GoogleSheets4Adapter::with_sheet_name(auth, name.clone()),
        None => GoogleSheets4Adapter::new(auth),
    };
    Ok(adapter)
}

fn import_with_progress(
    adapter: &mut dyn CloudSpreadsheetService,
    sheet_id: &str,
    file: &Path,
    format: Option<String>,
    mapping: CsvMapArgs,
    currency: Option<String>,
    signature: &str,
) -> Result<(), Box<dyn std::error::Error>> {
    let fmt = format
        .or_else(|| {
            file.extension()
                .and_then(|s| s.to_str())
                .map(|s| s.to_string())
        })
        .ok_or_else(|| "could not determine file format".to_string())?;
    let mapping = mapping.into_mapping();
    let records = match fmt.to_lowercase().as_str() {
        "csv" => {
            if let Some(cur) = currency.as_deref() {
                if let Some(ref map) = mapping {
                    import::csv::parse_with_mapping_and_currency(file, map, cur)
                } else {
                    import::csv::parse_with_currency(file, cur)
                }
            } else if let Some(ref map) = mapping {
                import::csv::parse_with_mapping(file, map)
            } else {
                import::csv::parse(file)
            }
        }
        "qif" => match currency.as_deref() {
            Some(cur) => import::qif::parse_with_currency(file, cur),
            None => import::qif::parse(file),
        },
        "ofx" => match currency.as_deref() {
            Some(cur) => import::ofx::parse_with_currency(file, cur),
            None => import::ofx::parse(file),
        },
        "ledger" => match currency.as_deref() {
            Some(cur) => import::ledger::parse_with_currency(file, cur),
            None => import::ledger::parse(file),
        },
        "json" => match currency.as_deref() {
            Some(cur) => import::json::parse_with_currency(file, cur),
            None => import::json::parse(file),
        },
        other => return Err(format!("unsupported format: {other}").into()),
    }?;

<<<<<<< HEAD
=======
    if let Some(cur) = currency_clone {
        for rec in &mut records {
            rec.currency = cur.clone();
        }
    }

>>>>>>> 8381b786
    let rows = filter_new_records(adapter, sheet_id, records, signature)?;
    let pb = indicatif::ProgressBar::new(rows.len() as u64);
    for row in rows {
        adapter.append_row(sheet_id, row)?;
        pb.inc(1);
    }
    pb.finish_with_message("done");

    Ok(())
}

fn main() -> Result<(), Box<dyn std::error::Error>> {
    tracing_subscriber::fmt()
        .with_env_filter(tracing_subscriber::EnvFilter::from_default_env())
        .with_writer(std::io::stdout)
        .init();
    info!("Starting feed-my-ledger");
    let rt = tokio::runtime::Runtime::new()?;
    let cli = Cli::parse();
    debug!(?cli, "Parsed CLI arguments");
    let Cli { local_dir, command } = cli;
    let config_path = PathBuf::from("config.toml");
    let mut cfg =
        load_config(&config_path).map_err(|e| Box::new(e) as Box<dyn std::error::Error>)?;
    let signature = generate_signature(&cfg.name, cfg.password.as_deref())
        .map_err(|e| Box::new(CliError::InvalidConfig(e)) as Box<dyn std::error::Error>)?;

    if matches!(command, Commands::Login) {
        rt.block_on(feed_my_ledger::cloud_adapters::auth::initial_oauth_login(
            &cfg.google_sheets.credentials_path,
            "tokens.json",
        ))?;
        println!("Login successful");
        return Ok(());
    }

    if let Commands::Switch { link } = &command {
        let id = parse_sheet_id(link);
        cfg.google_sheets.spreadsheet_id = Some(id.clone());
        save_config(&config_path, &cfg);
        println!("Active sheet set to {id}");
        return Ok(());
    }

    let mut adapter: Box<dyn CloudSpreadsheetService> = if let Some(dir) = &local_dir {
        std::fs::create_dir_all(dir)?;
        let inner = FileAdapter::new(dir);
        Box::new(RetryingService::new(inner, 3, Duration::from_millis(500)))
    } else {
        let inner = rt.block_on(adapter_from_config(&cfg.google_sheets))?;
        Box::new(RetryingService::new(inner, 3, Duration::from_millis(500)))
    };
    let sheet_id = match &cfg.google_sheets.spreadsheet_id {
        Some(id) => id.clone(),
        None => {
            let id = adapter.create_sheet("ledger")?;
            cfg.google_sheets.spreadsheet_id = Some(id.clone());
            save_config(&config_path, &cfg);
            id
        }
    };

    info!(?command, "Dispatching command");
    match command {
        Commands::Budget(BudgetCommands::Add {
            account,
            amount,
            currency,
            period,
        }) => {
            cfg.budgets.push(BudgetConfig {
                account,
                amount,
                currency,
                period,
            });
            save_config(&config_path, &cfg);
            println!("Budget added");
        }
        Commands::Budget(BudgetCommands::Report {
            account,
            year,
            month,
        }) => {
            let rows = adapter.list_rows(&sheet_id)?;
            let mut ledger = Ledger::default();
            for row in rows {
                if let Some(rec) = record_from_row(&row) {
                    ledger.commit(rec);
                }
            }
            let prices = if Path::new("prices.csv").exists() {
                PriceDatabase::from_csv(Path::new("prices.csv"))?
            } else {
                PriceDatabase::default()
            };
            let mut book = BudgetBook::default();
            for b in &cfg.budgets {
                book.add(
                    Budget {
                        account: b.account.parse()?,
                        amount: b.amount,
                        currency: b.currency.clone(),
                        period: if b.period.to_lowercase() == "yearly" {
                            Period::Yearly
                        } else {
                            Period::Monthly
                        },
                    },
                    Some(year),
                    month,
                );
            }
            let acc: Account = account.parse()?;
            let diff = if let Some(m) = month {
                book.compare_month(&ledger, &prices, &acc, year, m)
            } else {
                book.compare_year(&ledger, &prices, &acc, year)
            };
            if let Some(d) = diff {
                println!("{d}");
            }
        }
        Commands::Schedule(ScheduleCommands::Add {
            cron,
            description,
            debit,
            credit,
            amount,
            currency,
        }) => {
            cfg.schedules.push(ScheduleConfig {
                cron,
                description,
                debit,
                credit,
                amount,
                currency,
            });
            save_config(&config_path, &cfg);
            println!("Schedule added");
        }
        Commands::Add {
            description,
            debit,
            credit,
            amount,
            currency,
            splits,
        } => {
            let mut postings = vec![Posting {
                debit_account: debit.parse()?,
                credit_account: credit.parse()?,
                amount,
            }];
            if let Some(data) = splits {
                let extra: Vec<CliPosting> = serde_json::from_str(&data)?;
                for p in extra {
                    postings.push(Posting {
                        debit_account: p.debit.parse()?,
                        credit_account: p.credit.parse()?,
                        amount: p.amount,
                    });
                }
            }
            let record = Record::new_split(description, postings, currency, None, None, vec![])?;
            adapter.append_row(&sheet_id, record.to_row_hashed(&signature))?;
        }
        Commands::List => {
            let rows = adapter.list_rows(&sheet_id)?;
            for row in rows {
                println!("{}", row.join(" | "));
            }
        }
        Commands::Register { query } => {
            let rows = adapter.list_rows(&sheet_id)?;
            let mut ledger = Ledger::default();
            for row in rows {
                if let Some(rec) = record_from_row(&row) {
                    ledger.commit(rec);
                }
            }
            let q = match query {
                Some(expr) => Query::from_str(&expr)?,
                None => Query::default(),
            };
            for rec in q.filter(&ledger) {
                println!(
                    "{} | {} | {} | {} | {}",
                    rec.timestamp.to_rfc3339(),
                    rec.debit_account,
                    rec.credit_account,
                    rec.amount,
                    rec.description
                );
            }
        }
        Commands::Adjust {
            id,
            description,
            debit,
            credit,
            amount,
            currency,
        } => {
            let reference = uuid::Uuid::parse_str(&id)?;
            let mut record = Record::new(
                description,
                debit.parse()?,
                credit.parse()?,
                amount,
                currency,
                None,
                None,
                vec![],
            )?;
            record.reference_id = Some(reference);
            adapter.append_row(&sheet_id, record.to_row_hashed(&signature))?;
        }
        Commands::Share { email, .. } => {
            adapter
                .share_sheet(&sheet_id, &email)
                .map_err(|e| format!("{e}"))?;
            println!("Shared with {email}");
        }
        Commands::Import {
            file,
            format,
            currency,
            mapping,
        } => {
            import_with_progress(
                &mut *adapter,
                &sheet_id,
                &file,
                format,
                mapping,
                currency,
                &signature,
            )?;
        }
        Commands::Export { file, format } => {
            let rows = adapter.list_rows(&sheet_id)?;
            let mut records = Vec::new();
            for row in rows {
                if let Some(rec) = record_from_row(&row) {
                    records.push(rec);
                }
            }
            let fmt = format
                .or_else(|| {
                    file.extension()
                        .and_then(|s| s.to_str())
                        .map(|s| s.to_string())
                })
                .ok_or_else(|| "could not determine file format".to_string())?;
            match fmt.to_lowercase().as_str() {
                "csv" => import::csv::export(&file, &records)?,
                "ledger" => import::ledger::export(&file, &records)?,
                "json" => import::json::export(&file, &records)?,
                other => return Err(format!("unsupported format: {other}").into()),
            }
        }
        #[cfg(feature = "bank-api")]
        Commands::Download { url } => {
            let records = rt.block_on(import::ofx::download(&url))?;
            for rec in records {
                adapter.append_row(&sheet_id, rec.to_row_hashed(&signature))?;
            }
        }
        Commands::Balance { account, query } => {
            let rows = adapter.list_rows(&sheet_id)?;
            let mut ledger = Ledger::default();
            for row in rows {
                if let Some(rec) = record_from_row(&row) {
                    ledger.commit(rec);
                }
            }
            let mut q = match query {
                Some(expr) => Query::from_str(&expr)?,
                None => Query::default(),
            };
            q.accounts.push(account.clone());
            let account_parsed: Account = account.parse()?;
            let mut balance = 0.0;
            for rec in q.filter(&ledger) {
                if rec.debit_account.starts_with(&account_parsed) {
                    balance += rec.amount;
                }
                if rec.credit_account.starts_with(&account_parsed) {
                    balance -= rec.amount;
                }
            }
            println!("{balance}");
        }
        Commands::ImportPrices { file } => {
            let db = PriceDatabase::from_csv(&file)?;
            db.to_csv(Path::new("prices.csv"))?;
            println!("Imported {} prices", db.all_rates().len());
        }
        Commands::ListPrices => {
            let path = Path::new("prices.csv");
            if path.exists() {
                let db = PriceDatabase::from_csv(path)?;
                for (date, from, to, rate) in db.all_rates() {
                    println!("{date} {from}->{to} {rate}");
                }
            }
        }
        Commands::Reconcile { file, format } => {
            let fmt = format
                .or_else(|| {
                    file.extension()
                        .and_then(|s| s.to_str())
                        .map(|s| s.to_string())
                })
                .ok_or_else(|| "could not determine file format".to_string())?;
            let statements = match fmt.to_lowercase().as_str() {
                "csv" => import::csv::parse(&file),
                "qif" => import::qif::parse(&file),
                "ofx" => import::ofx::parse(&file),
                "ledger" => import::ledger::parse(&file),
                "json" => import::json::parse(&file),
                other => return Err(format!("unsupported format: {other}").into()),
            }?;
            let rows = adapter.list_rows(&sheet_id)?;
            let mut ledger = Ledger::default();
            let mut statuses: HashMap<Uuid, bool> = HashMap::new();
            for row in rows {
                if let Some(rec) = record_from_row(&row) {
                    ledger.commit(rec);
                } else if let Some((id, cleared)) = status_from_row(&row) {
                    statuses.insert(id, cleared);
                }
            }
            for rec in ledger.records() {
                let mut matched = false;
                for stmt in &statements {
                    if stmt.description == rec.description
                        && (stmt.amount - rec.amount).abs() < f64::EPSILON
                    {
                        matched = true;
                        break;
                    }
                }
                if statuses.get(&rec.id).copied() != Some(matched) {
                    adapter.append_row(
                        &sheet_id,
                        vec!["status".into(), rec.id.to_string(), matched.to_string()],
                    )?;
                }
            }
        }
        Commands::RunScript { file } => {
            let rows = adapter.list_rows(&sheet_id)?;
            let mut ledger = Ledger::default();
            for row in rows {
                if let Some(rec) = record_from_row(&row) {
                    ledger.commit(rec);
                }
            }
            let script = std::fs::read_to_string(file)?;
            let result = feed_my_ledger::script::run_script(&script, &ledger)?;
            println!("{result}");
        }
        Commands::Verify => {
            let mismatched = verify_sheet(&*adapter, &sheet_id, &signature)?;
            if mismatched.is_empty() {
                println!("All rows verified");
            } else {
                println!("Tampered rows: {mismatched:?}");
                return Err("tampering detected".into());
            }
        }
        Commands::Switch { .. } | Commands::Login => unreachable!(),
    }

    Ok(())
}

#[cfg(test)]
mod tests {
    use super::CsvMapArgs;

    #[test]
    fn mapping_conversion_none() {
        let args = CsvMapArgs::default();
        assert!(args.into_mapping().is_none());
    }

    #[test]
    fn mapping_conversion_values() {
        let args = CsvMapArgs {
            map_description: Some("desc".into()),
            map_debit: Some("debit".into()),
            map_credit: Some("credit".into()),
            map_amount: Some("amount".into()),
            map_currency: Some("curr".into()),
        };
        let mapping = args.into_mapping().unwrap();
        assert_eq!(mapping.description, "desc");
        assert_eq!(mapping.debit_account, "debit");
        assert_eq!(mapping.credit_account, "credit");
        assert_eq!(mapping.amount, "amount");
        assert_eq!(mapping.currency, "curr");
    }
}<|MERGE_RESOLUTION|>--- conflicted
+++ resolved
@@ -455,15 +455,12 @@
         other => return Err(format!("unsupported format: {other}").into()),
     }?;
 
-<<<<<<< HEAD
-=======
     if let Some(cur) = currency_clone {
         for rec in &mut records {
             rec.currency = cur.clone();
         }
     }
 
->>>>>>> 8381b786
     let rows = filter_new_records(adapter, sheet_id, records, signature)?;
     let pb = indicatif::ProgressBar::new(rows.len() as u64);
     for row in rows {
